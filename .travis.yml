---
language: python

python:
  - 3.6
#  - 3.7

jobs:
  include:
    - name: "Generic Python 3.6 on Windows 10"
      ## https://docs.travis-ci.com/user/reference/windows/#how-do-i-use-msys2
      os: windows
      language: shell
      before_install:
        - |
            case $TRAVIS_OS_NAME in
              windows)
                [[ ! -f C:/tools/msys64/msys2_shell.cmd ]] && rm -rf C:/tools/msys64
                choco uninstall -y mingw
<<<<<<< HEAD
=======
                choco uninstall -y python
>>>>>>> 5bc335d2
                choco upgrade --no-progress -y msys2
                export msys2='cmd //C RefreshEnv.cmd '
                export msys2+='& set MSYS=winsymlinks:nativestrict '
                export msys2+='& C:\\tools\\msys64\\msys2_shell.cmd -defterm -no-start'
                export mingw64="$msys2 -mingw64 -full-path -here -c "\"\$@"\" --"
                export msys2+=" -msys2 -c "\"\$@"\" --"
                $msys2 pacman --sync --noconfirm --needed mingw-w64-x86_64-toolchain
                ## Install more MSYS2 packages from https://packages.msys2.org/base here
<<<<<<< HEAD
                $msys2 pacman -S --noconfirm --needed base
                $msys2 pacman -S --noconfirm --needed base-devel
                $msys2 pacman -S --noconfirm --needed cmake-3.13
                $msys2 pacman -S --noconfirm --needed development
                $msys2 pacman -S --noconfirm --needed compression
                $msys2 pacman -S --noconfirm --needed git
                $msys2 pacman -S --noconfirm --needed libraries
=======
                $msys2 pacman -S --noconfirm --needed cmake
                $msys2 pacman -S --noconfirm --needed git
>>>>>>> 5bc335d2
                $msys2 pacman -S --noconfirm --needed msys2-devel
                $msys2 pacman -S --noconfirm --needed make
                $msys2 pacman -S --noconfirm --needed python3.7
                $msys2 pacman -S --noconfirm --needed python3-pip
                $msys2 pacman -S --noconfirm --needed swig
                taskkill //IM gpg-agent.exe //F  # https://travis-ci.community/t/4967
                export PATH=/C/tools/msys64/bin/:/C/tools/msys64/mingw64/usr/bin:$PATH
                ## https://www.msys2.org/wiki/Porting/
                ## Don't use mingw32-make
                export MAKE=mingw32-make  # so that Autotools can find it
                echo IAMHERE
                echo PRINTENV
                printenv
                ;;
            esac
      before_cache:
        - |
            # https://unix.stackexchange.com/a/137322/107554
            $msys2 pacman --sync --clean --noconfirm
      cache:
        directories:
          - $HOME/AppData/Local/Temp/chocolatey
          - /C/tools/msys64
    #  - name: "Generic Python 3.6 on macOS"
    #    os: osx
    #    osx_image: xcode11.4
    #    language: shell
    #    before_install:
    #      - python3 --version
    #      - pip3 install -U pip
    #      - pip3 install -U pytest
    #      - pip3 install -U numpy
    #      - pip3 install -U virtualenv
    #    addons:
    #      homebrew:
    #        packages:
    #          - gcc@7
    #          - bison
    #          - flex
    #          - swig
    #          - readline
    #          - git-lfs
    #        update: true
    # - name: "Generic Python 3.X on Linux"
    #   os: linux
    #   dist: xenial
    #   addons:
    #     apt:
    #       sources:
    #         - ubuntu-toolchain-r-test
    #       packages:
    #         - build-essential
    #         - software-properties-common
    #         - gcc-6
    #         - g++-6
    #         - bison
    #         - flex
    #         - swig
    #         - libreadline-dev

# compiler:
#    - gcc
#    - clang

env:
  global:
    - TRAVIS_ALLOW_FAILURE=true
    - TEST_LIST='born geoflow actin-dimer-auto actin-dimer-parallel alkanes FKBP hca-bind ion-pmf ion-protein ionize pka-lig point-pmf solv protein-rna'
    # From https://codecov.io/gh/Electrostatics/apbs-pdb2pqr
    - CODECOV_TOKEN="e3a1e24c-5598-4f47-9353-7fa0ac57f98e"
    - CMAKE_OPTS=' -DCMAKE_VERBOSE_MAKEFILE:BOOL=ON -DENABLE_GEOFLOW=ON -DENABLE_FETK=OFF -DENABLE_PYTHON=OFF -DBUILD_SHARED_LIBS=OFF -DCMAKE_C_FLAGS="-fPIC"'
    #  - CMAKE_OPTS=' -DCMAKE_VERBOSE_MAKEFILE:BOOL=ON -DENABLE_GEOFLOW=ON  -DENABLE_BEM=ON  -DGET_MSMS=ON  -DENABLE_FETK=OFF -DENABLE_PBSAM=OFF -DENABLE_PBAM=OFF -DENABLE_PYTHON=OFF -DBUILD_SHARED_LIBS=OFF -DCMAKE_C_FLAGS="-fPIC"'
    #  - CMAKE_OPTS=' -DCMAKE_VERBOSE_MAKEFILE:BOOL=ON -DENABLE_GEOFLOW=ON  -DENABLE_BEM=ON  -DGET_MSMS=ON  -DENABLE_FETK=ON  -DENABLE_PBSAM=OFF -DENABLE_PBAM=OFF -DENABLE_PYTHON=ON  -DBUILD_SHARED_LIBS=ON  -DCMAKE_C_FLAGS="-fPIC" -DBUILD_DOC=ON'
    #  - CMAKE_OPTS=' -DCMAKE_VERBOSE_MAKEFILE:BOOL=ON -DENABLE_GEOFLOW=ON  -DENABLE_BEM=OFF -DGET_MSMS=OFF -DENABLE_FETK=ON  -DENABLE_PBSAM=OFF -DENABLE_PBAM=OFF -DENABLE_PYTHON=ON  -DBUILD_SHARED_LIBS=ON  -DCMAKE_C_FLAGS="-fPIC" -DBUILD_DOC=ON'

branches:
  only:
    - master

before_install:
  - python3 --version
  - pip3 install -U pip
  - pip3 install -U pytest
  - pip3 install -U numpy
  - pip3 install -U virtualenv
  - pip3 install -r pdb2pqr/requirements.txt

before_script:
  - |
      $msys2 echo "==================================== WHERE AM I ==================================== "
      $msys2 pwd
      # Make the install directory
      $msys2 mkdir -p $HOME/local
      $msys2 echo "ENV2"
      $msys2 env

      $msys2 echo "==================================== VERSIONS: ==================================== "
      $msys2 echo "==================================== PYTHON VERSION"
      case $TRAVIS_OS_NAME in
        windows)
          where python
          find /C/tools/msys64 -name pip3\*
          find /C/tools/msys64 -name swig\*
          find /C -name rpc.h
          find /C -name fcntl.h
          ;;
      esac
      $msys2 python -c "import sys; print(sys.version)"
      $msys2 echo "==================================== CMAKE VERSION"
      $msys2 cmake --version
      $msys2 echo "==================================== Gcc VERSION"
      export CC=gcc
      export CMAKE_C_COMPILER=gcc
      $msys2 gcc --version
      $msys2 echo "==================================== G++ VERSION"
      export CXX=g++
      export CMAKE_CXX_COMPILER=g++
      $msys2 g++ --version
      $msys2 echo "==================================== SWIG VERSION"
      $msys2 swig -version

      echo "==================================== Install Python requirements ==================================== "
      $msys2 pip3 install -U pip
      $msys2 pip3 install -U pytest
      $msys2 pip3 install -U virtualenv
      $msys2 pip3 install -U numpy
      $msys2 pip3 install -r pdb2pqr/requirements.txt

      #  Just build APBS for now
      $msys2 echo "==================================== PWD FOR TOP DIR ==================================== "
      $msys2 pwd

      $msys2 echo "==================================== Get External SubModules ==================================== "
      $msys2 git submodule init
      $msys2 git submodule update
      #mkdir build
      #cd build
      #cmake ..
      #make VERBOSE=1
      #cd ..

      $msys2 cd apbs
      $msys2 echo "==================================== PWD FOR APBS SRC ==================================== "
      $msys2 pwd
      $msys2 mkdir build
      $msys2 cd build
      $msys2 echo "==================================== BUILD DIR ==================================== "
      $msys2 pwd

      $msys2 echo "==================================== RUN CMAKE ==================================== "
      $msys2 pwd
      export CMAKE_C_STANDARD_INCLUDE_DIRECTORIES="/C/tools/msys64/opt/x86_64-w64-mingw32/"
      export CMAKE_CXX_STANDARD_INCLUDE_DIRECTORIES="/C/tools/msys64/opt/x86_64-w64-mingw32/"
      $msys2 cmake $CMAKE_OPTS -DCMAKE_INSTALL_PREFIX:PATH=$HOME/local .. || exit 1
      $msys2 echo "==================================== RAN CMAKE =================================== "

      $msys2 echo "==================================== RUN MAKE ==================================== "
      $msys2 pwd
      $msys2 make -j 1
      #make -j 1 install

script:
  - |
      #  Assume we are in the User's home directory where the top of the repository
      $msys2 echo "==================================== LOOK for APBS binary ==================================== "
      $msys2 pwd
      $msys2 echo find $HOME -type f -name apbs
      $msys2 find $HOME -type f -name apbs
      $msys2 echo find $HOME -type f -name libmaloc
      $msys2 find $HOME -type f -name libmaloc\*
      $msys2 echo cd ../tests
      $msys2 cd ../tests
      $msys2 echo pwd
      $msys2 pwd
      $msys2 echo ls
      $msys2 ls
      if [ -f /etc/os-release ]; then
        ldd $HOME/local/bin/apbs
      fi
      #  TODO: Total HACK since it should be using STATIC libraries
      export LD_LIBRARY_PATH="/home/travis/build/Electrostatics/apbs-pdb2pqr/apbs/build/fetk/lib"
      for name in `echo $TEST_LIST`
      do
        echo bash run_travis_test.sh $HOME/local/bin $name
        bash run_travis_test.sh $HOME/local/bin $name
      done

notifications:
  slack:
    on_success: always
    #  - electrostatics:U4cSeRAFGXl9vUqdg4WOubnc<|MERGE_RESOLUTION|>--- conflicted
+++ resolved
@@ -17,10 +17,6 @@
               windows)
                 [[ ! -f C:/tools/msys64/msys2_shell.cmd ]] && rm -rf C:/tools/msys64
                 choco uninstall -y mingw
-<<<<<<< HEAD
-=======
-                choco uninstall -y python
->>>>>>> 5bc335d2
                 choco upgrade --no-progress -y msys2
                 export msys2='cmd //C RefreshEnv.cmd '
                 export msys2+='& set MSYS=winsymlinks:nativestrict '
@@ -29,18 +25,13 @@
                 export msys2+=" -msys2 -c "\"\$@"\" --"
                 $msys2 pacman --sync --noconfirm --needed mingw-w64-x86_64-toolchain
                 ## Install more MSYS2 packages from https://packages.msys2.org/base here
-<<<<<<< HEAD
                 $msys2 pacman -S --noconfirm --needed base
                 $msys2 pacman -S --noconfirm --needed base-devel
-                $msys2 pacman -S --noconfirm --needed cmake-3.13
+                $msys2 pacman -S --noconfirm --needed cmake
                 $msys2 pacman -S --noconfirm --needed development
                 $msys2 pacman -S --noconfirm --needed compression
                 $msys2 pacman -S --noconfirm --needed git
                 $msys2 pacman -S --noconfirm --needed libraries
-=======
-                $msys2 pacman -S --noconfirm --needed cmake
-                $msys2 pacman -S --noconfirm --needed git
->>>>>>> 5bc335d2
                 $msys2 pacman -S --noconfirm --needed msys2-devel
                 $msys2 pacman -S --noconfirm --needed make
                 $msys2 pacman -S --noconfirm --needed python3.7
