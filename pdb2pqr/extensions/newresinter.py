--- conflicted
+++ resolved
@@ -1,710 +1,354 @@
-<<<<<<< HEAD
-"""
-    Resinter extension
-
-    Print interaction energy between each residue pair in the protein. 
-"""
-
-__date__ = "21 October 2011"
-__authors__ = "Kyle Monson and Emile Hogan"
-
-import extensions
-from src.hydrogens import Optimize
-#itertools FTW!
-from itertools import product, permutations, count
-from src.hydrogens import hydrogenRoutines
-
-#Here are the Ri -> [Ri0, Ri1] maps:
-#ARG -> [{AR0}, {ARG}]
-#ASP -> [{ASP}, {ASH}]
-#GLU -> [{GLU}, {GLH}]
-#CYS -> [{CYM}, {CYS}]
-#LYS -> [{LYN}, {LYS}]
-#TYR -> [{TYM}, {TYR}]
-#CTERM -> [{CTERM}, {NEUTRAL-CTERM}]
-#NTERM -> [{NEUTRAL-NTERM}, {NTERM}]
-#HIS -> [{HSD, HSE}, {HIS}]
-#HIP -> [{HID, HIE}, {HIP}]
-#HSP -> [{HSD, HSE}, {HSP}]
-
-_titrationSets = ((('AR0',), 'ARG'),
-                  (('ASH',), 'ASP'),
-                  (('CYX',), 'CYS'),
-                  (('GLU',), 'GLH'),
-                  (('HSD', 'HSE'), 'HSP'),
-                  (('HID', 'HIE'), 'HIP'),
-                  (('LYN',), 'LYS'),
-                  (('TYM',), 'TYR'),
-                  (('CTERM',), 'NEUTRAL-CTERM'),
-                  (('NEUTRAL-NTERM',), 'NTERM'))
-
-_titrationSetsMap = {}
-
-for tsSet in _titrationSets:
-    for ts in tsSet[0]:
-        _titrationSetsMap[ts] = tsSet
-        
-    _titrationSetsMap[tsSet[1]] = tsSet
-    
-#loose ends.
-_titrationSetsMap['HIS'] = _titrationSetsMap['HSD']
-_titrationSetsMap['CYM'] = _titrationSetsMap['CYS']
-        
-def usage():
-    """
-    Returns usage text for newresinter.
-    """
-    txt = 'Print interaction energy between each residue pair in the protein to {output-path}.newresinter.'
-    return txt
-
-def run_extension(routines, outroot, options):
-    outname = outroot + ".newresinter"
-    with open(outname, "w") as outfile:
-        processor = ResInter(routines, outfile, options)
-        processor.generate_all()
-        processor.write_resinter_output()
-
-class ResInter(object):
-    def __init__(self, routines, outfile, options):
-        self.pairEnergyResults = {}
-        self.combinationCount = 0
-        self.totalCombinations = 0
-        self.options = options
-        self.output = extensions.extOutputHelper(routines, outfile)
-        self.routines = routines
-
-    def save_interation_energy(self, first, second):
-        energy = get_residue_interaction_energy(first, second)
-        pairText = str(first) + ' ' + str(second)
-        if pairText in self.pairEnergyResults:            
-            txt = '#%s re-tested!!! LOLWAT?\n' % pairText
-            self.output.write(txt)             
-        else:
-            self.pairEnergyResults[pairText] = energy
-                    
-
-    def save_all_residue_interaction_energies(self):
-        """
-        Writes out the residue interaction energy for each possible
-        residue pair in the protein.
-        """
-        residuepairs = permutations(self.routines.protein.getResidues(), 2)
-        
-        for pair in residuepairs:
-            self.save_interation_energy(pair[0], pair[1])
-            
-    def save_one_with_all_interaction_energies(self, i):
-        """
-        Writes out the residue interaction energy for each possible
-        residue pair in the protein.
-        """
-        residues = list(self.routines.protein.getResidues())
-        target = residues[i]
-        del residues[i]        
-        
-        for residue in residues:
-            self.save_interation_energy(target, residue)
-            self.save_interation_energy(residue, target)
-            
-    def save_pair_interaction_energies(self, i, j):
-        """
-        Writes out the residue interaction energy for each possible
-        residue pair in the protein.
-        """
-        residues = list(self.routines.protein.getResidues())
-
-        self.save_interation_energy(residues[i], residues[j])
-        self.save_interation_energy(residues[j], residues[i])
-            
-    def create_all_protonated(self):
-        residueSet = get_residue_titration_set_protonated(self.routines.protein.getResidues())
-        self.process_residue_set(residueSet, 
-                                clean = self.options.clean,
-                                neutraln = self.options.neutraln,
-                                neutralc = self.options.neutralc,
-                                ligand = self.options.ligand,
-                                assign_only = self.options.assign_only,
-                                chain = self.options.chain,
-                                debump = self.options.debump,
-                                opt = self.options.opt)
-        
-        self.save_all_residue_interaction_energies()
-        
-    def create_all_single_unprotonated(self):
-        combinations = residue_set_single_unprotonated_combinations(self.routines.protein.getResidues())
-        for residueSet, i in combinations:
-            self.process_residue_set(residueSet, 
-                                     clean = self.options.clean,
-                                     neutraln = self.options.neutraln,
-                                     neutralc = self.options.neutralc,
-                                     ligand = self.options.ligand,
-                                     assign_only = self.options.assign_only,
-                                     chain = self.options.chain,
-                                     debump = self.options.debump,
-                                     opt = self.options.opt)
-        
-            self.save_one_with_all_interaction_energies(i)
-            
-    def create_all_pair_unprotonated(self):
-        combinations = residue_set_pair_unprotonated_combinations(self.routines.protein.getResidues())
-        for residueSet, i, j in combinations:
-            self.process_residue_set(residueSet, 
-                                     clean = self.options.clean,
-                                     neutraln = self.options.neutraln,
-                                     neutralc = self.options.neutralc,
-                                     ligand = self.options.ligand,
-                                     assign_only = self.options.assign_only,
-                                     chain = self.options.chain,
-                                     debump = self.options.debump,
-                                     opt = self.options.opt)
-        
-            self.save_pair_interaction_energies(i, j)
-            
-    def count_combinations(self):
-        n = 0 # total iterable residues
-        k = 0 # total iterable residues with two possible choices.
-        
-        allProtonated = get_residue_titration_set_protonated(self.routines.protein.getResidues())
-        
-        for name in allProtonated:
-            if name in _titrationSetsMap:
-                n += 1
-                
-                if len(_titrationSetsMap[name][0]) == 2:
-                    k += 1
-        
-        self.totalCombinations = (((n+k)**2)+(n-k)+2)/2
-            
-    def generate_all(self):
-        """
-        For every titration state combination of residue output the 
-        interaction energy for all possible residue pairs. 
-        """
-        self.routines.write("Printing residue interaction energies...\n")
-        
-        self.count_combinations()
-        
-        #Phase 1: Everything protonated
-        self.create_all_protonated()
-        
-        #Phase 2: Single unprotonated paired with everything else.
-        self.create_all_single_unprotonated()
-        
-        #Phase 2: Pair unprotonated paired with each other.
-        self.create_all_pair_unprotonated()
-
-    def write_resinter_output(self):
-        """
-        Output the interaction energy between each possible residue pair.
-        """
-        for resultKey in sorted(self.pairEnergyResults.keys()):
-            self.output.write(resultKey + ' ' + str(self.pairEnergyResults[resultKey]) + '\n')
-        
-        self.routines.write(str(self.combinationCount)+' residue combinations tried\n')
-                
-    def process_residue_set(self, residueSet,  
-                            clean = False,
-                            neutraln = False,
-                            neutralc = False,
-                            ligand = None,
-                            assign_only = False,
-                            chain = False,
-                            debump = True,
-                            opt = True):
-        
-        self.combinationCount += 1
-        
-        txt = "Running combination {0} of {1}\n".format(self.combinationCount, self.totalCombinations)
-        self.routines.write(txt)
-        
-        self.routines.write(str(residueSet)+'\n')
-        
-        self.routines.removeHydrogens()
-        
-        for newResidueName, oldResidue, index in zip(residueSet, self.routines.protein.getResidues(), count()):
-            if newResidueName is None:
-                continue
-            
-            chain = self.routines.protein.chainmap[oldResidue.chainID]
-            chainIndex = chain.residues.index(oldResidue)
-            residueAtoms = oldResidue.atoms
-            
-            #Create the replacement residue
-            newResidue = self.routines.protein.createResidue(residueAtoms, newResidueName)
-            
-            #Make sure our names are cleaned up for output.
-            newResidue.renameResidue(newResidueName)
-            
-            #Drop it in
-            self.routines.protein.residues[index] = newResidue
-            chain.residues[chainIndex] = newResidue
-        
-        #Run the meaty bits of PDB2PQR  
-        self.routines.setTermini(neutraln, neutralc)
-        self.routines.updateBonds()
-        
-        if not clean and not assign_only:
-            self.routines.updateSSbridges()
-    
-            if debump:
-                self.routines.debumpProtein()
-                
-            self.routines.addHydrogens()
-    
-            hydRoutines = hydrogenRoutines(self.routines)
-    
-            if debump:
-                self.routines.debumpProtein()  
-    
-            if opt:
-                hydRoutines.setOptimizeableHydrogens()
-                hydRoutines.initializeFullOptimization()
-                hydRoutines.optimizeHydrogens()
-            else:
-                hydRoutines.initializeWaterOptimization()
-                hydRoutines.optimizeHydrogens()
-    
-            # Special for GLH/ASH, since both conformations were added
-            hydRoutines.cleanup()
-                    
-        
-def get_residue_titration_set_protonated(residues):
-    """
-    Returns residue set when everything is protonated.
-    """
-    result = []
-    for residue in residues:
-        residueTest = _titrationSetsMap.get(residue.name)
-        if residueTest:
-            residueTest = residueTest[1]
-        else:
-            residueTest = residue.name
-        result.append(residueTest)
-        
-    return result
-
-def residue_set_single_unprotonated_combinations(residues):
-    """
-    Yields pair (residue set, residue index) for 
-    every "single unprotonated" combination.
-    residue set - set for process_residue_set
-    residue index - index of residue that was left unprotonated
-    """    
-    protonatedNames = get_residue_titration_set_protonated(residues)
-    
-    for name, i in zip(protonatedNames, count()):
-        if not name in _titrationSetsMap:
-            continue
-        
-        tStateSet = _titrationSetsMap[name][0]
-        
-        for tState in tStateSet:
-            result = list(protonatedNames)
-            result[i] = tState
-            yield result, i
-            
-def residue_set_pair_unprotonated_combinations(residues):
-    """
-    Yields pair (residue set, 1rst residue index, 2nd residue index) for 
-    every "single unprotonated" combination.
-    residue set - set for process_residue_set
-    1rst residue index - index of 1rst residue that was left unprotonated
-    2nd residue index - index of 2nd residue that was left unprotonated
-    """    
-    protonatedNames = get_residue_titration_set_protonated(residues)
-    
-    for i in range(0,len(protonatedNames)):
-        firstName = protonatedNames[i]
-        if not firstName in _titrationSetsMap:
-            continue
-        firstStateSet = _titrationSetsMap[firstName][0]
-        for j in range(0,i):
-            secondName = protonatedNames[j]
-            if not secondName in _titrationSetsMap:
-                continue            
-            
-            secondStateSet = _titrationSetsMap[secondName][0]
-            
-            for firstState in firstStateSet:
-                for secondState in secondStateSet:
-                    result = list(protonatedNames)
-                    result[i] = firstState
-                    result[j] = secondState
-                    yield result, i, j
-
-
-def get_residue_interaction_energy(residue1, residue2):
-    """
-    Returns to total energy of every atom pair between the two residues.
-    
-    Uses Optimize.getPairEnergy and it's donor/accepter model 
-    to determine energy.
-    
-    residue1 - "donor" residue
-    residue2 - "acceptor" residue
-    
-    THE RESULTS OF THIS FUNCTION ARE NOT SYMMETRIC. Swapping 
-    residue1 and residue2 will not always produce the same result.
-    """
-    energy = 0.0
-    for pair in product(residue1.getAtoms(), residue2.getAtoms()):
-        energy += Optimize.getPairEnergy(pair[0], pair[1])
-        
-    return energy
-    
-=======
-"""
-    Resinter extension
-
-    Print interaction energy between each residue pair in the protein. 
-"""
-
-__date__ = "21 October 2011"
-__authors__ = "Kyle Monson and Emile Hogan"
-
-import extensions
-from src.hydrogens import Optimize
-#itertools FTW!
-from itertools import product, permutations, count
-from src.hydrogens import hydrogenRoutines
-
-#Here are the Ri -> [Ri0, Ri1] maps:
-#ARG -> [{AR0}, {ARG}]
-#ASP -> [{ASP}, {ASH}]
-#GLU -> [{GLU}, {GLH}]
-#CYS -> [{CYM}, {CYS}]
-#LYS -> [{LYN}, {LYS}]
-#TYR -> [{TYM}, {TYR}]
-#CTERM -> [{CTERM}, {NEUTRAL-CTERM}]
-#NTERM -> [{NEUTRAL-NTERM}, {NTERM}]
-#HIS -> [{HSD, HSE}, {HIS}]
-#HIP -> [{HID, HIE}, {HIP}]
-#HSP -> [{HSD, HSE}, {HSP}]
-
-_titrationSets = ((('AR0',), 'ARG'),
-                  (('ASH',), 'ASP'),
-                  (('CYX',), 'CYS'),
-                  (('GLU',), 'GLH'),
-                  (('HSD', 'HSE'), 'HSP'),
-                  (('HID', 'HIE'), 'HIP'),
-                  (('LYN',), 'LYS'),
-                  (('TYM',), 'TYR'),
-                  (('CTERM',), 'NEUTRAL-CTERM'),
-                  (('NEUTRAL-NTERM',), 'NTERM'))
-
-_titrationSetsMap = {}
-
-for tsSet in _titrationSets:
-    for ts in tsSet[0]:
-        _titrationSetsMap[ts] = tsSet
-        
-    _titrationSetsMap[tsSet[1]] = tsSet
-    
-#loose ends.
-_titrationSetsMap['HIS'] = _titrationSetsMap['HSD']
-_titrationSetsMap['CYM'] = _titrationSetsMap['CYS']
-        
-def usage():
-    """
-    Returns usage text for newresinter.
-    """
-    txt = 'Print interaction energy between each residue pair in the protein to {output-path}.newresinter.'
-    return txt
-
-def run_extension(routines, outroot, options):
-    outname = outroot + ".newresinter"
-    with open(outname, "w") as outfile:
-        processor = ResInter(routines, outfile, options)
-        processor.generate_all()
-        processor.write_resinter_output()
-
-class ResInter(object):
-    def __init__(self, routines, outfile, options):
-        self.pairEnergyResults = {}
-        self.combinationCount = 0
-        self.totalCombinations = 0
-        self.options = options
-        self.output = extensions.extOutputHelper(routines, outfile)
-        self.routines = routines
-
-    def save_interation_energy(self, first, second):
-        energy = get_residue_interaction_energy(first, second)
-        pairText = str(first) + ' ' + str(second)
-        if pairText in self.pairEnergyResults:            
-            txt = '#%s re-tested!!! LOLWAT?\n' % pairText
-            self.output.write(txt)             
-        else:
-            self.pairEnergyResults[pairText] = energy
-                    
-
-    def save_all_residue_interaction_energies(self):
-        """
-        Writes out the residue interaction energy for each possible
-        residue pair in the protein.
-        """
-        residuepairs = permutations(self.routines.protein.getResidues(), 2)
-        
-        for pair in residuepairs:
-            self.save_interation_energy(pair[0], pair[1])
-            
-    def save_one_with_all_interaction_energies(self, i):
-        """
-        Writes out the residue interaction energy for each possible
-        residue pair in the protein.
-        """
-        residues = list(self.routines.protein.getResidues())
-        target = residues[i]
-        del residues[i]        
-        
-        for residue in residues:
-            self.save_interation_energy(target, residue)
-            self.save_interation_energy(residue, target)
-            
-    def save_pair_interaction_energies(self, i, j):
-        """
-        Writes out the residue interaction energy for each possible
-        residue pair in the protein.
-        """
-        residues = list(self.routines.protein.getResidues())
-
-        self.save_interation_energy(residues[i], residues[j])
-        self.save_interation_energy(residues[j], residues[i])
-            
-    def create_all_protonated(self):
-        residueSet = get_residue_titration_set_protonated(self.routines.protein.getResidues())
-        self.process_residue_set(residueSet, 
-                                clean = self.options.clean,
-                                neutraln = self.options.neutraln,
-                                neutralc = self.options.neutralc,
-                                ligand = self.options.ligand,
-                                assign_only = self.options.assign_only,
-                                chain = self.options.chain,
-                                debump = self.options.debump,
-                                opt = self.options.opt)
-        
-        self.save_all_residue_interaction_energies()
-        
-    def create_all_single_unprotonated(self):
-        combinations = residue_set_single_unprotonated_combinations(self.routines.protein.getResidues())
-        for residueSet, i in combinations:
-            self.process_residue_set(residueSet, 
-                                     clean = self.options.clean,
-                                     neutraln = self.options.neutraln,
-                                     neutralc = self.options.neutralc,
-                                     ligand = self.options.ligand,
-                                     assign_only = self.options.assign_only,
-                                     chain = self.options.chain,
-                                     debump = self.options.debump,
-                                     opt = self.options.opt)
-        
-            self.save_one_with_all_interaction_energies(i)
-            
-    def create_all_pair_unprotonated(self):
-        combinations = residue_set_pair_unprotonated_combinations(self.routines.protein.getResidues())
-        for residueSet, i, j in combinations:
-            self.process_residue_set(residueSet, 
-                                     clean = self.options.clean,
-                                     neutraln = self.options.neutraln,
-                                     neutralc = self.options.neutralc,
-                                     ligand = self.options.ligand,
-                                     assign_only = self.options.assign_only,
-                                     chain = self.options.chain,
-                                     debump = self.options.debump,
-                                     opt = self.options.opt)
-        
-            self.save_pair_interaction_energies(i, j)
-            
-    def count_combinations(self):
-        n = 0 # total iterable residues
-        k = 0 # total iterable residues with two possible choices.
-        
-        allProtonated = get_residue_titration_set_protonated(self.routines.protein.getResidues())
-        
-        for name in allProtonated:
-            if name in _titrationSetsMap:
-                n += 1
-                
-                if len(_titrationSetsMap[name][0]) == 2:
-                    k += 1
-        
-        self.totalCombinations = (((n+k)**2)+(n-k)+2)/2
-            
-    def generate_all(self):
-        """
-        For every titration state combination of residue output the 
-        interaction energy for all possible residue pairs. 
-        """
-        self.routines.write("Printing residue interaction energies...\n")
-        
-        self.count_combinations()
-        
-        #Phase 1: Everything protonated
-        self.create_all_protonated()
-        
-        #Phase 2: Single unprotonated paired with everything else.
-        self.create_all_single_unprotonated()
-        
-        #Phase 2: Pair unprotonated paired with each other.
-        self.create_all_pair_unprotonated()
-
-    def write_resinter_output(self):
-        """
-        Output the interaction energy between each possible residue pair.
-        """
-        for resultKey in sorted(self.pairEnergyResults.keys()):
-            self.output.write(resultKey + ' ' + str(self.pairEnergyResults[resultKey]) + '\n')
-        
-        self.routines.write(str(self.combinationCount)+' residue combinations tried\n')
-                
-    def process_residue_set(self, residueSet,  
-                            clean = False,
-                            neutraln = False,
-                            neutralc = False,
-                            ligand = None,
-                            assign_only = False,
-                            chain = False,
-                            debump = True,
-                            opt = True):
-        
-        self.combinationCount += 1
-        
-        txt = "Running combination {0} of {1}\n".format(self.combinationCount, self.totalCombinations)
-        self.routines.write(txt)
-        
-        self.routines.write(str(residueSet)+'\n')
-        
-        self.routines.removeHydrogens()
-        
-        for newResidueName, oldResidue, index in zip(residueSet, self.routines.protein.getResidues(), count()):
-            if newResidueName is None:
-                continue
-            
-            chain = self.routines.protein.chainmap[oldResidue.chainID]
-            chainIndex = chain.residues.index(oldResidue)
-            residueAtoms = oldResidue.atoms
-            
-            #Create the replacement residue
-            newResidue = self.routines.protein.createResidue(residueAtoms, newResidueName)
-            
-            #Make sure our names are cleaned up for output.
-            newResidue.renameResidue(newResidueName)
-            
-            #Drop it in
-            self.routines.protein.residues[index] = newResidue
-            chain.residues[chainIndex] = newResidue
-        
-        #Run the meaty bits of PDB2PQR  
-        self.routines.setTermini(neutraln, neutralc)
-        self.routines.updateBonds()
-        
-        if not clean and not assign_only:
-            self.routines.updateSSbridges()
-    
-            if debump:
-                self.routines.debumpProtein()
-                
-            self.routines.addHydrogens()
-    
-            hydRoutines = hydrogenRoutines(self.routines)
-    
-            if debump:
-                self.routines.debumpProtein()  
-    
-            if opt:
-                hydRoutines.setOptimizeableHydrogens()
-                hydRoutines.initializeFullOptimization()
-                hydRoutines.optimizeHydrogens()
-            else:
-                hydRoutines.initializeWaterOptimization()
-                hydRoutines.optimizeHydrogens()
-    
-            # Special for GLH/ASH, since both conformations were added
-            hydRoutines.cleanup()
-                    
-        
-def get_residue_titration_set_protonated(residues):
-    """
-    Returns residue set when everything is protonated.
-    """
-    result = []
-    for residue in residues:
-        residueTest = _titrationSetsMap.get(residue.name)
-        if residueTest:
-            residueTest = residueTest[1]
-        else:
-            residueTest = residue.name
-        result.append(residueTest)
-        
-    return result
-
-def residue_set_single_unprotonated_combinations(residues):
-    """
-    Yields pair (residue set, residue index) for 
-    every "single unprotonated" combination.
-    residue set - set for process_residue_set
-    residue index - index of residue that was left unprotonated
-    """    
-    protonatedNames = get_residue_titration_set_protonated(residues)
-    
-    for name, i in zip(protonatedNames, count()):
-        if not name in _titrationSetsMap:
-            continue
-        
-        tStateSet = _titrationSetsMap[name][0]
-        
-        for tState in tStateSet:
-            result = list(protonatedNames)
-            result[i] = tState
-            yield result, i
-            
-def residue_set_pair_unprotonated_combinations(residues):
-    """
-    Yields pair (residue set, 1rst residue index, 2nd residue index) for 
-    every "single unprotonated" combination.
-    residue set - set for process_residue_set
-    1rst residue index - index of 1rst residue that was left unprotonated
-    2nd residue index - index of 2nd residue that was left unprotonated
-    """    
-    protonatedNames = get_residue_titration_set_protonated(residues)
-    
-    for i in range(0,len(protonatedNames)):
-        firstName = protonatedNames[i]
-        if not firstName in _titrationSetsMap:
-            continue
-        firstStateSet = _titrationSetsMap[firstName][0]
-        for j in range(0,i):
-            secondName = protonatedNames[j]
-            if not secondName in _titrationSetsMap:
-                continue            
-            
-            secondStateSet = _titrationSetsMap[secondName][0]
-            
-            for firstState in firstStateSet:
-                for secondState in secondStateSet:
-                    result = list(protonatedNames)
-                    result[i] = firstState
-                    result[j] = secondState
-                    yield result, i, j
-
-
-def get_residue_interaction_energy(residue1, residue2):
-    """
-    Returns to total energy of every atom pair between the two residues.
-    
-    Uses Optimize.getPairEnergy and it's donor/accepter model 
-    to determine energy.
-    
-    residue1 - "donor" residue
-    residue2 - "acceptor" residue
-    
-    THE RESULTS OF THIS FUNCTION ARE NOT SYMMETRIC. Swapping 
-    residue1 and residue2 will not always produce the same result.
-    """
-    energy = 0.0
-    for pair in product(residue1.getAtoms(), residue2.getAtoms()):
-        energy += Optimize.getPairEnergy(pair[0], pair[1])
-        
-    return energy
-    
-
->>>>>>> 359dcbd6
+"""
+    Resinter extension
+
+    Print interaction energy between each residue pair in the protein. 
+"""
+
+__date__ = "21 October 2011"
+__authors__ = "Kyle Monson and Emile Hogan"
+
+import extensions
+from src.hydrogens import Optimize
+#itertools FTW!
+from itertools import product, permutations, count
+from src.hydrogens import hydrogenRoutines
+
+#Here are the Ri -> [Ri0, Ri1] maps:
+#ARG -> [{AR0}, {ARG}]
+#ASP -> [{ASP}, {ASH}]
+#GLU -> [{GLU}, {GLH}]
+#CYS -> [{CYM}, {CYS}]
+#LYS -> [{LYN}, {LYS}]
+#TYR -> [{TYM}, {TYR}]
+#CTERM -> [{CTERM}, {NEUTRAL-CTERM}]
+#NTERM -> [{NEUTRAL-NTERM}, {NTERM}]
+#HIS -> [{HSD, HSE}, {HIS}]
+#HIP -> [{HID, HIE}, {HIP}]
+#HSP -> [{HSD, HSE}, {HSP}]
+
+_titrationSets = ((('AR0',), 'ARG'),
+                  (('ASH',), 'ASP'),
+                  (('CYX',), 'CYS'),
+                  (('GLU',), 'GLH'),
+                  (('HSD', 'HSE'), 'HSP'),
+                  (('HID', 'HIE'), 'HIP'),
+                  (('LYN',), 'LYS'),
+                  (('TYM',), 'TYR'),
+                  (('CTERM',), 'NEUTRAL-CTERM'),
+                  (('NEUTRAL-NTERM',), 'NTERM'))
+
+_titrationSetsMap = {}
+
+for tsSet in _titrationSets:
+    for ts in tsSet[0]:
+        _titrationSetsMap[ts] = tsSet
+        
+    _titrationSetsMap[tsSet[1]] = tsSet
+    
+#loose ends.
+_titrationSetsMap['HIS'] = _titrationSetsMap['HSD']
+_titrationSetsMap['CYM'] = _titrationSetsMap['CYS']
+        
+def usage():
+    """
+    Returns usage text for newresinter.
+    """
+    txt = 'Print interaction energy between each residue pair in the protein to {output-path}.newresinter.'
+    return txt
+
+def run_extension(routines, outroot, options):
+    outname = outroot + ".newresinter"
+    with open(outname, "w") as outfile:
+        processor = ResInter(routines, outfile, options)
+        processor.generate_all()
+        processor.write_resinter_output()
+
+class ResInter(object):
+    def __init__(self, routines, outfile, options):
+        self.pairEnergyResults = {}
+        self.combinationCount = 0
+        self.totalCombinations = 0
+        self.options = options
+        self.output = extensions.extOutputHelper(routines, outfile)
+        self.routines = routines
+
+    def save_interation_energy(self, first, second):
+        energy = get_residue_interaction_energy(first, second)
+        pairText = str(first) + ' ' + str(second)
+        if pairText in self.pairEnergyResults:            
+            txt = '#%s re-tested!!! LOLWAT?\n' % pairText
+            self.output.write(txt)             
+        else:
+            self.pairEnergyResults[pairText] = energy
+                    
+
+    def save_all_residue_interaction_energies(self):
+        """
+        Writes out the residue interaction energy for each possible
+        residue pair in the protein.
+        """
+        residuepairs = permutations(self.routines.protein.getResidues(), 2)
+        
+        for pair in residuepairs:
+            self.save_interation_energy(pair[0], pair[1])
+            
+    def save_one_with_all_interaction_energies(self, i):
+        """
+        Writes out the residue interaction energy for each possible
+        residue pair in the protein.
+        """
+        residues = list(self.routines.protein.getResidues())
+        target = residues[i]
+        del residues[i]        
+        
+        for residue in residues:
+            self.save_interation_energy(target, residue)
+            self.save_interation_energy(residue, target)
+            
+    def save_pair_interaction_energies(self, i, j):
+        """
+        Writes out the residue interaction energy for each possible
+        residue pair in the protein.
+        """
+        residues = list(self.routines.protein.getResidues())
+
+        self.save_interation_energy(residues[i], residues[j])
+        self.save_interation_energy(residues[j], residues[i])
+            
+    def create_all_protonated(self):
+        residueSet = get_residue_titration_set_protonated(self.routines.protein.getResidues())
+        self.process_residue_set(residueSet, 
+                                clean = self.options.clean,
+                                neutraln = self.options.neutraln,
+                                neutralc = self.options.neutralc,
+                                ligand = self.options.ligand,
+                                assign_only = self.options.assign_only,
+                                chain = self.options.chain,
+                                debump = self.options.debump,
+                                opt = self.options.opt)
+        
+        self.save_all_residue_interaction_energies()
+        
+    def create_all_single_unprotonated(self):
+        combinations = residue_set_single_unprotonated_combinations(self.routines.protein.getResidues())
+        for residueSet, i in combinations:
+            self.process_residue_set(residueSet, 
+                                     clean = self.options.clean,
+                                     neutraln = self.options.neutraln,
+                                     neutralc = self.options.neutralc,
+                                     ligand = self.options.ligand,
+                                     assign_only = self.options.assign_only,
+                                     chain = self.options.chain,
+                                     debump = self.options.debump,
+                                     opt = self.options.opt)
+        
+            self.save_one_with_all_interaction_energies(i)
+            
+    def create_all_pair_unprotonated(self):
+        combinations = residue_set_pair_unprotonated_combinations(self.routines.protein.getResidues())
+        for residueSet, i, j in combinations:
+            self.process_residue_set(residueSet, 
+                                     clean = self.options.clean,
+                                     neutraln = self.options.neutraln,
+                                     neutralc = self.options.neutralc,
+                                     ligand = self.options.ligand,
+                                     assign_only = self.options.assign_only,
+                                     chain = self.options.chain,
+                                     debump = self.options.debump,
+                                     opt = self.options.opt)
+        
+            self.save_pair_interaction_energies(i, j)
+            
+    def count_combinations(self):
+        n = 0 # total iterable residues
+        k = 0 # total iterable residues with two possible choices.
+        
+        allProtonated = get_residue_titration_set_protonated(self.routines.protein.getResidues())
+        
+        for name in allProtonated:
+            if name in _titrationSetsMap:
+                n += 1
+                
+                if len(_titrationSetsMap[name][0]) == 2:
+                    k += 1
+        
+        self.totalCombinations = (((n+k)**2)+(n-k)+2)/2
+            
+    def generate_all(self):
+        """
+        For every titration state combination of residue output the 
+        interaction energy for all possible residue pairs. 
+        """
+        self.routines.write("Printing residue interaction energies...\n")
+        
+        self.count_combinations()
+        
+        #Phase 1: Everything protonated
+        self.create_all_protonated()
+        
+        #Phase 2: Single unprotonated paired with everything else.
+        self.create_all_single_unprotonated()
+        
+        #Phase 2: Pair unprotonated paired with each other.
+        self.create_all_pair_unprotonated()
+
+    def write_resinter_output(self):
+        """
+        Output the interaction energy between each possible residue pair.
+        """
+        for resultKey in sorted(self.pairEnergyResults.keys()):
+            self.output.write(resultKey + ' ' + str(self.pairEnergyResults[resultKey]) + '\n')
+        
+        self.routines.write(str(self.combinationCount)+' residue combinations tried\n')
+                
+    def process_residue_set(self, residueSet,  
+                            clean = False,
+                            neutraln = False,
+                            neutralc = False,
+                            ligand = None,
+                            assign_only = False,
+                            chain = False,
+                            debump = True,
+                            opt = True):
+        
+        self.combinationCount += 1
+        
+        txt = "Running combination {0} of {1}\n".format(self.combinationCount, self.totalCombinations)
+        self.routines.write(txt)
+        
+        self.routines.write(str(residueSet)+'\n')
+        
+        self.routines.removeHydrogens()
+        
+        for newResidueName, oldResidue, index in zip(residueSet, self.routines.protein.getResidues(), count()):
+            if newResidueName is None:
+                continue
+            
+            chain = self.routines.protein.chainmap[oldResidue.chainID]
+            chainIndex = chain.residues.index(oldResidue)
+            residueAtoms = oldResidue.atoms
+            
+            #Create the replacement residue
+            newResidue = self.routines.protein.createResidue(residueAtoms, newResidueName)
+            
+            #Make sure our names are cleaned up for output.
+            newResidue.renameResidue(newResidueName)
+            
+            #Drop it in
+            self.routines.protein.residues[index] = newResidue
+            chain.residues[chainIndex] = newResidue
+        
+        #Run the meaty bits of PDB2PQR  
+        self.routines.setTermini(neutraln, neutralc)
+        self.routines.updateBonds()
+        
+        if not clean and not assign_only:
+            self.routines.updateSSbridges()
+    
+            if debump:
+                self.routines.debumpProtein()
+                
+            self.routines.addHydrogens()
+    
+            hydRoutines = hydrogenRoutines(self.routines)
+    
+            if debump:
+                self.routines.debumpProtein()  
+    
+            if opt:
+                hydRoutines.setOptimizeableHydrogens()
+                hydRoutines.initializeFullOptimization()
+                hydRoutines.optimizeHydrogens()
+            else:
+                hydRoutines.initializeWaterOptimization()
+                hydRoutines.optimizeHydrogens()
+    
+            # Special for GLH/ASH, since both conformations were added
+            hydRoutines.cleanup()
+                    
+        
+def get_residue_titration_set_protonated(residues):
+    """
+    Returns residue set when everything is protonated.
+    """
+    result = []
+    for residue in residues:
+        residueTest = _titrationSetsMap.get(residue.name)
+        if residueTest:
+            residueTest = residueTest[1]
+        else:
+            residueTest = residue.name
+        result.append(residueTest)
+        
+    return result
+
+def residue_set_single_unprotonated_combinations(residues):
+    """
+    Yields pair (residue set, residue index) for 
+    every "single unprotonated" combination.
+    residue set - set for process_residue_set
+    residue index - index of residue that was left unprotonated
+    """    
+    protonatedNames = get_residue_titration_set_protonated(residues)
+    
+    for name, i in zip(protonatedNames, count()):
+        if not name in _titrationSetsMap:
+            continue
+        
+        tStateSet = _titrationSetsMap[name][0]
+        
+        for tState in tStateSet:
+            result = list(protonatedNames)
+            result[i] = tState
+            yield result, i
+            
+def residue_set_pair_unprotonated_combinations(residues):
+    """
+    Yields pair (residue set, 1rst residue index, 2nd residue index) for 
+    every "single unprotonated" combination.
+    residue set - set for process_residue_set
+    1rst residue index - index of 1rst residue that was left unprotonated
+    2nd residue index - index of 2nd residue that was left unprotonated
+    """    
+    protonatedNames = get_residue_titration_set_protonated(residues)
+    
+    for i in range(0,len(protonatedNames)):
+        firstName = protonatedNames[i]
+        if not firstName in _titrationSetsMap:
+            continue
+        firstStateSet = _titrationSetsMap[firstName][0]
+        for j in range(0,i):
+            secondName = protonatedNames[j]
+            if not secondName in _titrationSetsMap:
+                continue            
+            
+            secondStateSet = _titrationSetsMap[secondName][0]
+            
+            for firstState in firstStateSet:
+                for secondState in secondStateSet:
+                    result = list(protonatedNames)
+                    result[i] = firstState
+                    result[j] = secondState
+                    yield result, i, j
+
+
+def get_residue_interaction_energy(residue1, residue2):
+    """
+    Returns to total energy of every atom pair between the two residues.
+    
+    Uses Optimize.getPairEnergy and it's donor/accepter model 
+    to determine energy.
+    
+    residue1 - "donor" residue
+    residue2 - "acceptor" residue
+    
+    THE RESULTS OF THIS FUNCTION ARE NOT SYMMETRIC. Swapping 
+    residue1 and residue2 will not always produce the same result.
+    """
+    energy = 0.0
+    for pair in product(residue1.getAtoms(), residue2.getAtoms()):
+        energy += Optimize.getPairEnergy(pair[0], pair[1])
+        
+    return energy
+    
+