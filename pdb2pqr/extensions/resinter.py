--- conflicted
+++ resolved
@@ -1,688 +1,343 @@
-<<<<<<< HEAD
-"""
-    Resinter extension
-
-    Print interaction energy between each residue pair in the protein. 
-"""
-
-__date__ = "21 October 2011"
-__authors__ = "Kyle Monson and Emile Hogan"
-
-import extensions
-from src.hydrogens import Optimize
-#itertools FTW!
-from itertools import product, permutations, count
-from collections import defaultdict
-from src.hydrogens import hydrogenRoutines
-
-_titrationSets = (('ARG','AR0'),
-                  ('ASP', 'ASH'),
-                  ('CYS', 'CYX'),
-                  ('GLU', 'GLH'),
-                  ('HSD', 'HSE', 'HSP'),
-                  ('HID', 'HIE', 'HIP'),
-                  ('LYN', 'LYS'),
-                  ('TYR', 'TYM'),
-                  ('NEUTRAL-CTERM', 'CTERM'),
-                  ('NEUTRAL-NTERM', 'NTERM'))
-
-_titrationSetsMap = defaultdict(tuple)
-
-for tsSet in _titrationSets:
-    for ts in tsSet:
-        _titrationSetsMap[ts] = tsSet
-        
-#loose ends.
-_titrationSetsMap['HIS'] = _titrationSetsMap['HSD']
-_titrationSetsMap['CYM'] = _titrationSetsMap['CYS']
-
-_pairEnergyResults = {}
-#If the residue pair energy for a specific pair changes less than this ignore it.
-PAIR_ENERGY_EPSILON = 1.0e-14
-
-def addExtensionOptions(extensionGroup):
-    """
-        Add options.
-    """
-    extensionGroup.add_option('--residue_combinations', 
-                              dest='residue_combinations', 
-                              action='store_true', 
-                              default=False,
-                              help=
-'''Remap residues to different titration states and rerun resinter appending output.
-Consider only the minimum number of whole protein titration combinations needed to
-test each possible pairing of residue titration states. Normally used with
---noopt. If a protein titration state combination results in a pair of residue being 
-re-tested in the same individual titration states a warning will be generated if the 
-re-tested result is different. This warning should not be possible if used with --noopt.''') 
-    
-    extensionGroup.add_option('--all_residue_combinations', 
-                              dest='all_residue_combinations', 
-                              action='store_true', 
-                              default=False,
-                              help=
-'''Remap residues to ALL possible titration state combinations and rerun resinter appending output.
-Results with --noopt should be the same as --residue_combinations. Runs considerably slower than
---residue_combinations and generates the same type of warnings. 
-Use without --noopt to discover how hydrogen optimization affects residue 
-interaction energies via the warnings in the output.''') 
-
-def usage():
-    """
-    Returns usage text for resinter.
-    """
-    txt = 'Print interaction energy between each residue pair in the protein to {output-path}.resinter.'
-    return txt
-
-def _combinations(sublist, remainder):
-    """
-    combinations function helper
-    
-    sublist - first list in list of lists for combinations
-    remainder - list of remaining lists
-    """
-    if remainder and sublist:
-        for item in sublist:
-            for result in _combinations(remainder[0], remainder[1:]):
-                yield [item] + result
-        return
-    elif sublist:
-        for item in sublist:
-            yield [item]
-        return
-    elif remainder:
-        for result in _combinations(remainder[0], remainder[1:]):
-            yield [None] + result
-        return
-            
-    yield [None]
-
-def combinations(initialList):
-    """
-    Wrapper for main combinations function. 
-    
-    Iterates over each possible combination of single items 
-    from each sub-list. For example:
-    
-    combinations([[1,2],[3,4]] -> [1,3], [1,4], [2,3], [2,4] in that order.     
-    
-    
-    initialList - list of lists to derive combinations from.
-    """
-    if not initialList:
-        return
-    for result in _combinations(initialList[0], initialList[1:]):
-        yield result
-
-
-def pairwiseCombinations(initialList):
-    """
-    Creates the minimum set of combinations that will make available 
-    every possible pair available.
-    """
-    r = [len(x) for x in initialList]
-    m = min(r)
-    M = max(r)
-    n = len(initialList)
-    
-    R = set()
-    
-    for i in range(m):
-        t = [initialList[x][i] for x in range(n)]
-        R.add(tuple(t))
-        
-    for i in range(m,M):
-        t = [initialList[x][min(r[x]-1,i)] for x in range(n)]
-        R.add(tuple(t))
-        
-    for i in range(m):
-        for j in range(n):
-            for k in range(i+1,r[j]):
-                prejth = [initialList[x][i] for x in range(j)]
-
-                jth = initialList[j][k]
-                
-                postjth = [initialList[x][i] for x in range(j+1, n)]
-                
-                t = prejth + [jth] + postjth
-                R.add(tuple(t))
-    
-    for i in range(m,M):
-        for j in range(n):
-            if r[i] < i:
-                continue
-            for k in range(i+1,r[j]):
-                prejth = [initialList[x][min(r[x]-1,i)] for x in range(j)]
-
-                jth = initialList[j][k]
-                
-                postjth = [initialList[x][min(r[x]-1,i)] for x in range(j+1, n)]
-                
-                t = prejth + [jth] + postjth
-                R.add(tuple(t))
-                
-    return R
-    
-def get_residue_interaction_energy(residue1, residue2):
-    """
-    Returns to total energy of every atom pair between the two residues.
-    
-    Uses Optimize.getPairEnergy and it's donor/accepter model 
-    to determine energy.
-    
-    residue1 - "donor" residue
-    residue2 - "acceptor" residue
-    
-    THE RESULTS OF THIS FUNCTION ARE NOT SYMMETRIC. Swapping 
-    residue1 and residue2 will not always produce the same result.
-    """
-    energy = 0.0
-    for pair in product(residue1.getAtoms(), residue2.getAtoms()):
-        energy += Optimize.getPairEnergy(pair[0], pair[1])
-        
-    return energy
-
-def save_residue_interaction_energies(residues, output):
-    """
-    Writes out the residue interaction energy for each possible
-    residue pair in the protein.
-    """
-    residuepairs = permutations(residues, 2)
-    
-    for pair in residuepairs:
-        energy = get_residue_interaction_energy(pair[0], pair[1])
-        pairText = str(pair[0]) + ' ' + str(pair[1])
-        if pairText in _pairEnergyResults:
-            
-            oldEnergy = _pairEnergyResults[pairText]
-            energyDiff = oldEnergy - energy
-            if abs(energyDiff) > PAIR_ENERGY_EPSILON:
-                txt = '#%s re-tested' % pairText
-                txt += ' with a difference of %s' % repr(energyDiff)
-                if (energy != 0):
-                    txt += ' and a reference of %s' % repr(energyDiff/energy)
-                else:
-                    txt += ' and the previous energy was 0'
-                txt += '\n'
-
-                output.write(txt)
-                 
-            continue
-        
-        _pairEnergyResults[pairText] = energy
-                    
-        
-def get_residue_titration_sets(residues):
-    """
-    Returns all possible titration states for each residue as a list of lists.
-    """
-    result = []
-    for residue in residues:
-        result.append(_titrationSetsMap.get(residue.name, (residue.name,)))
-        
-    return result
-
-def process_residue_set(residueSet, routines, output, clean = False,
-                                                      neutraln = False,
-                                                      neutralc = False,
-                                                      ligand = None,
-                                                      assign_only = False,
-                                                      chain = False,
-                                                      debump = True,
-                                                      opt = True):
-    routines.write(str(residueSet)+'\n')
-    
-    routines.removeHydrogens()
-    
-    for newResidueName, oldResidue, index in zip(residueSet, routines.protein.getResidues(), count()):
-        if newResidueName is None:
-            continue
-        
-        chain = routines.protein.chainmap[oldResidue.chainID]
-        chainIndex = chain.residues.index(oldResidue)
-        residueAtoms = oldResidue.atoms
-        
-        #Create the replacement residue
-        newResidue = routines.protein.createResidue(residueAtoms, newResidueName)
-        
-        #Make sure our names are cleaned up for output.
-        newResidue.renameResidue(newResidueName)
-        
-        #Drop it in
-        routines.protein.residues[index] = newResidue
-        chain.residues[chainIndex] = newResidue
-    
-    #Run the meaty bits of PDB2PQR  
-    routines.setTermini(neutraln, neutralc)
-    routines.updateBonds()
-    
-    if not clean and not assign_only:
-        routines.updateSSbridges()
-
-        if debump:
-            routines.debumpProtein()
-            
-        routines.addHydrogens()
-
-        hydRoutines = hydrogenRoutines(routines)
-
-        if debump:
-            routines.debumpProtein()  
-
-        if opt:
-            hydRoutines.setOptimizeableHydrogens()
-            hydRoutines.initializeFullOptimization()
-            hydRoutines.optimizeHydrogens()
-        else:
-            hydRoutines.initializeWaterOptimization()
-            hydRoutines.optimizeHydrogens()
-
-        # Special for GLH/ASH, since both conformations were added
-        hydRoutines.cleanup()
-        
-    save_residue_interaction_energies(routines.protein.getResidues(), output)        
-        
-
-def write_all_residue_interaction_energies_combinations(routines, output, options, all_residue_combinations=False):
-    """
-    For every titration state combination of residue output the 
-    interaction energy for all possible residue pairs. 
-    """
-    residueNamesList = get_residue_titration_sets(routines.protein.getResidues())
-    
-    routines.write("Testing the following combinations\n")
-    namelist = [r.name for r in routines.protein.getResidues()]
-    combinationsData = zip(namelist, residueNamesList)
-    for thing in combinationsData:
-        routines.write(str(thing)+'\n')
-        
-    if all_residue_combinations:
-        combinationGenerator = combinations(residueNamesList)
-    else:
-        combinationGenerator = pairwiseCombinations(residueNamesList)
-        
-    count = 0
-    for residueSet in combinationGenerator:
-        count += 1
-        process_residue_set(residueSet, routines, output, 
-                            clean = options.clean,
-                            neutraln = options.neutraln,
-                            neutralc = options.neutralc,
-                            ligand = options.ligand,
-                            assign_only = options.assign_only,
-                            chain = options.chain,
-                            debump = options.debump,
-                            opt = options.opt)
-        
-    for resultKey in sorted(_pairEnergyResults.keys()):
-        output.write(resultKey + ' ' + str(_pairEnergyResults[resultKey]) + '\n')
-    
-    routines.write(str(count)+' residue combinations tried\n')
-
-def create_resinter_output(routines, outfile, options, 
-                           residue_combinations=False,
-                           all_residue_combinations=False):
-    """
-    Output the interaction energy between each possible residue pair.
-    """
-    routines.write("Printing residue interaction energies...\n")
-    
-    output = extensions.extOutputHelper(routines, outfile)
-    
-    if residue_combinations or all_residue_combinations:
-        write_all_residue_interaction_energies_combinations(routines, output, options, 
-                                                            all_residue_combinations=all_residue_combinations)
-    else:
-        save_residue_interaction_energies(routines.protein.getResidues(), output)
-    
-
-def run_extension(routines, outroot, options):
-    outname = outroot + ".resinter"
-    with open(outname, "w") as outfile:
-        create_resinter_output(routines, outfile, options, 
-                               residue_combinations=options.residue_combinations,
-=======
-"""
-    Resinter extension
-
-    Print interaction energy between each residue pair in the protein. 
-"""
-
-__date__ = "21 October 2011"
-__authors__ = "Kyle Monson and Emile Hogan"
-
-import extensions
-from src.hydrogens import Optimize
-#itertools FTW!
-from itertools import product, permutations, count
-from collections import defaultdict
-from src.hydrogens import hydrogenRoutines
-
-_titrationSets = (('ARG','AR0'),
-                  ('ASP', 'ASH'),
-                  ('CYS', 'CYX'),
-                  ('GLU', 'GLH'),
-                  ('HSD', 'HSE', 'HSP'),
-                  ('HID', 'HIE', 'HIP'),
-                  ('LYN', 'LYS'),
-                  ('TYR', 'TYM'),
-                  ('NEUTRAL-CTERM', 'CTERM'),
-                  ('NEUTRAL-NTERM', 'NTERM'))
-
-_titrationSetsMap = defaultdict(tuple)
-
-for tsSet in _titrationSets:
-    for ts in tsSet:
-        _titrationSetsMap[ts] = tsSet
-        
-#loose ends.
-_titrationSetsMap['HIS'] = _titrationSetsMap['HSD']
-_titrationSetsMap['CYM'] = _titrationSetsMap['CYS']
-
-_pairEnergyResults = {}
-#If the residue pair energy for a specific pair changes less than this ignore it.
-PAIR_ENERGY_EPSILON = 1.0e-14
-
-def addExtensionOptions(extensionGroup):
-    """
-        Add options.
-    """
-    extensionGroup.add_option('--residue_combinations', 
-                              dest='residue_combinations', 
-                              action='store_true', 
-                              default=False,
-                              help=
-'''Remap residues to different titration states and rerun resinter appending output.
-Consider only the minimum number of whole protein titration combinations needed to
-test each possible pairing of residue titration states. Normally used with
---noopt. If a protein titration state combination results in a pair of residue being 
-re-tested in the same individual titration states a warning will be generated if the 
-re-tested result is different. This warning should not be possible if used with --noopt.''') 
-    
-    extensionGroup.add_option('--all_residue_combinations', 
-                              dest='all_residue_combinations', 
-                              action='store_true', 
-                              default=False,
-                              help=
-'''Remap residues to ALL possible titration state combinations and rerun resinter appending output.
-Results with --noopt should be the same as --residue_combinations. Runs considerably slower than
---residue_combinations and generates the same type of warnings. 
-Use without --noopt to discover how hydrogen optimization affects residue 
-interaction energies via the warnings in the output.''') 
-
-def usage():
-    """
-    Returns usage text for resinter.
-    """
-    txt = 'Print interaction energy between each residue pair in the protein to {output-path}.resinter.'
-    return txt
-
-def _combinations(sublist, remainder):
-    """
-    combinations function helper
-    
-    sublist - first list in list of lists for combinations
-    remainder - list of remaining lists
-    """
-    if remainder and sublist:
-        for item in sublist:
-            for result in _combinations(remainder[0], remainder[1:]):
-                yield [item] + result
-        return
-    elif sublist:
-        for item in sublist:
-            yield [item]
-        return
-    elif remainder:
-        for result in _combinations(remainder[0], remainder[1:]):
-            yield [None] + result
-        return
-            
-    yield [None]
-
-def combinations(initialList):
-    """
-    Wrapper for main combinations function. 
-    
-    Iterates over each possible combination of single items 
-    from each sub-list. For example:
-    
-    combinations([[1,2],[3,4]] -> [1,3], [1,4], [2,3], [2,4] in that order.     
-    
-    
-    initialList - list of lists to derive combinations from.
-    """
-    if not initialList:
-        return
-    for result in _combinations(initialList[0], initialList[1:]):
-        yield result
-
-
-def pairwiseCombinations(initialList):
-    """
-    Creates the minimum set of combinations that will make available 
-    every possible pair available.
-    """
-    r = [len(x) for x in initialList]
-    m = min(r)
-    M = max(r)
-    n = len(initialList)
-    
-    R = set()
-    
-    for i in range(m):
-        t = [initialList[x][i] for x in range(n)]
-        R.add(tuple(t))
-        
-    for i in range(m,M):
-        t = [initialList[x][min(r[x]-1,i)] for x in range(n)]
-        R.add(tuple(t))
-        
-    for i in range(m):
-        for j in range(n):
-            for k in range(i+1,r[j]):
-                prejth = [initialList[x][i] for x in range(j)]
-
-                jth = initialList[j][k]
-                
-                postjth = [initialList[x][i] for x in range(j+1, n)]
-                
-                t = prejth + [jth] + postjth
-                R.add(tuple(t))
-    
-    for i in range(m,M):
-        for j in range(n):
-            if r[i] < i:
-                continue
-            for k in range(i+1,r[j]):
-                prejth = [initialList[x][min(r[x]-1,i)] for x in range(j)]
-
-                jth = initialList[j][k]
-                
-                postjth = [initialList[x][min(r[x]-1,i)] for x in range(j+1, n)]
-                
-                t = prejth + [jth] + postjth
-                R.add(tuple(t))
-                
-    return R
-    
-def get_residue_interaction_energy(residue1, residue2):
-    """
-    Returns to total energy of every atom pair between the two residues.
-    
-    Uses Optimize.getPairEnergy and it's donor/accepter model 
-    to determine energy.
-    
-    residue1 - "donor" residue
-    residue2 - "acceptor" residue
-    
-    THE RESULTS OF THIS FUNCTION ARE NOT SYMMETRIC. Swapping 
-    residue1 and residue2 will not always produce the same result.
-    """
-    energy = 0.0
-    for pair in product(residue1.getAtoms(), residue2.getAtoms()):
-        energy += Optimize.getPairEnergy(pair[0], pair[1])
-        
-    return energy
-
-def save_residue_interaction_energies(residues, output):
-    """
-    Writes out the residue interaction energy for each possible
-    residue pair in the protein.
-    """
-    residuepairs = permutations(residues, 2)
-    
-    for pair in residuepairs:
-        energy = get_residue_interaction_energy(pair[0], pair[1])
-        pairText = str(pair[0]) + ' ' + str(pair[1])
-        if pairText in _pairEnergyResults:
-            
-            oldEnergy = _pairEnergyResults[pairText]
-            energyDiff = oldEnergy - energy
-            if abs(energyDiff) > PAIR_ENERGY_EPSILON:
-                txt = '#%s re-tested' % pairText
-                txt += ' with a difference of %s' % repr(energyDiff)
-                if (energy != 0):
-                    txt += ' and a reference of %s' % repr(energyDiff/energy)
-                else:
-                    txt += ' and the previous energy was 0'
-                txt += '\n'
-
-                output.write(txt)
-                 
-            continue
-        
-        _pairEnergyResults[pairText] = energy
-                    
-        
-def get_residue_titration_sets(residues):
-    """
-    Returns all possible titration states for each residue as a list of lists.
-    """
-    result = []
-    for residue in residues:
-        result.append(_titrationSetsMap.get(residue.name, (residue.name,)))
-        
-    return result
-
-def process_residue_set(residueSet, routines, output, clean = False,
-                                                      neutraln = False,
-                                                      neutralc = False,
-                                                      ligand = None,
-                                                      assign_only = False,
-                                                      chain = False,
-                                                      debump = True,
-                                                      opt = True):
-    routines.write(str(residueSet)+'\n')
-    
-    routines.removeHydrogens()
-    
-    for newResidueName, oldResidue, index in zip(residueSet, routines.protein.getResidues(), count()):
-        if newResidueName is None:
-            continue
-        
-        chain = routines.protein.chainmap[oldResidue.chainID]
-        chainIndex = chain.residues.index(oldResidue)
-        residueAtoms = oldResidue.atoms
-        
-        #Create the replacement residue
-        newResidue = routines.protein.createResidue(residueAtoms, newResidueName)
-        
-        #Make sure our names are cleaned up for output.
-        newResidue.renameResidue(newResidueName)
-        
-        #Drop it in
-        routines.protein.residues[index] = newResidue
-        chain.residues[chainIndex] = newResidue
-    
-    #Run the meaty bits of PDB2PQR  
-    routines.setTermini(neutraln, neutralc)
-    routines.updateBonds()
-    
-    if not clean and not assign_only:
-        routines.updateSSbridges()
-
-        if debump:
-            routines.debumpProtein()
-            
-        routines.addHydrogens()
-
-        hydRoutines = hydrogenRoutines(routines)
-
-        if debump:
-            routines.debumpProtein()  
-
-        if opt:
-            hydRoutines.setOptimizeableHydrogens()
-            hydRoutines.initializeFullOptimization()
-            hydRoutines.optimizeHydrogens()
-        else:
-            hydRoutines.initializeWaterOptimization()
-            hydRoutines.optimizeHydrogens()
-
-        # Special for GLH/ASH, since both conformations were added
-        hydRoutines.cleanup()
-        
-    save_residue_interaction_energies(routines.protein.getResidues(), output)        
-        
-
-def write_all_residue_interaction_energies_combinations(routines, output, options, all_residue_combinations=False):
-    """
-    For every titration state combination of residue output the 
-    interaction energy for all possible residue pairs. 
-    """
-    residueNamesList = get_residue_titration_sets(routines.protein.getResidues())
-    
-    routines.write("Testing the following combinations\n")
-    namelist = [r.name for r in routines.protein.getResidues()]
-    combinationsData = zip(namelist, residueNamesList)
-    for thing in combinationsData:
-        routines.write(str(thing)+'\n')
-        
-    if all_residue_combinations:
-        combinationGenerator = combinations(residueNamesList)
-    else:
-        combinationGenerator = pairwiseCombinations(residueNamesList)
-        
-    count = 0
-    for residueSet in combinationGenerator:
-        count += 1
-        process_residue_set(residueSet, routines, output, 
-                            clean = options.clean,
-                            neutraln = options.neutraln,
-                            neutralc = options.neutralc,
-                            ligand = options.ligand,
-                            assign_only = options.assign_only,
-                            chain = options.chain,
-                            debump = options.debump,
-                            opt = options.opt)
-        
-    for resultKey in sorted(_pairEnergyResults.keys()):
-        output.write(resultKey + ' ' + str(_pairEnergyResults[resultKey]) + '\n')
-    
-    routines.write(str(count)+' residue combinations tried\n')
-
-def create_resinter_output(routines, outfile, options, 
-                           residue_combinations=False,
-                           all_residue_combinations=False):
-    """
-    Output the interaction energy between each possible residue pair.
-    """
-    routines.write("Printing residue interaction energies...\n")
-    
-    output = extensions.extOutputHelper(routines, outfile)
-    
-    if residue_combinations or all_residue_combinations:
-        write_all_residue_interaction_energies_combinations(routines, output, options, 
-                                                            all_residue_combinations=all_residue_combinations)
-    else:
-        save_residue_interaction_energies(routines.protein.getResidues(), output)
-    
-
-def run_extension(routines, outroot, options):
-    outname = outroot + ".resinter"
-    with open(outname, "w") as outfile:
-        create_resinter_output(routines, outfile, options, 
-                               residue_combinations=options.residue_combinations,
->>>>>>> 359dcbd6
+"""
+    Resinter extension
+
+    Print interaction energy between each residue pair in the protein. 
+"""
+
+__date__ = "21 October 2011"
+__authors__ = "Kyle Monson and Emile Hogan"
+
+import extensions
+from src.hydrogens import Optimize
+#itertools FTW!
+from itertools import product, permutations, count
+from collections import defaultdict
+from src.hydrogens import hydrogenRoutines
+
+_titrationSets = (('ARG','AR0'),
+                  ('ASP', 'ASH'),
+                  ('CYS', 'CYX'),
+                  ('GLU', 'GLH'),
+                  ('HSD', 'HSE', 'HSP'),
+                  ('HID', 'HIE', 'HIP'),
+                  ('LYN', 'LYS'),
+                  ('TYR', 'TYM'),
+                  ('NEUTRAL-CTERM', 'CTERM'),
+                  ('NEUTRAL-NTERM', 'NTERM'))
+
+_titrationSetsMap = defaultdict(tuple)
+
+for tsSet in _titrationSets:
+    for ts in tsSet:
+        _titrationSetsMap[ts] = tsSet
+        
+#loose ends.
+_titrationSetsMap['HIS'] = _titrationSetsMap['HSD']
+_titrationSetsMap['CYM'] = _titrationSetsMap['CYS']
+
+_pairEnergyResults = {}
+#If the residue pair energy for a specific pair changes less than this ignore it.
+PAIR_ENERGY_EPSILON = 1.0e-14
+
+def addExtensionOptions(extensionGroup):
+    """
+        Add options.
+    """
+    extensionGroup.add_option('--residue_combinations', 
+                              dest='residue_combinations', 
+                              action='store_true', 
+                              default=False,
+                              help=
+'''Remap residues to different titration states and rerun resinter appending output.
+Consider only the minimum number of whole protein titration combinations needed to
+test each possible pairing of residue titration states. Normally used with
+--noopt. If a protein titration state combination results in a pair of residue being 
+re-tested in the same individual titration states a warning will be generated if the 
+re-tested result is different. This warning should not be possible if used with --noopt.''') 
+    
+    extensionGroup.add_option('--all_residue_combinations', 
+                              dest='all_residue_combinations', 
+                              action='store_true', 
+                              default=False,
+                              help=
+'''Remap residues to ALL possible titration state combinations and rerun resinter appending output.
+Results with --noopt should be the same as --residue_combinations. Runs considerably slower than
+--residue_combinations and generates the same type of warnings. 
+Use without --noopt to discover how hydrogen optimization affects residue 
+interaction energies via the warnings in the output.''') 
+
+def usage():
+    """
+    Returns usage text for resinter.
+    """
+    txt = 'Print interaction energy between each residue pair in the protein to {output-path}.resinter.'
+    return txt
+
+def _combinations(sublist, remainder):
+    """
+    combinations function helper
+    
+    sublist - first list in list of lists for combinations
+    remainder - list of remaining lists
+    """
+    if remainder and sublist:
+        for item in sublist:
+            for result in _combinations(remainder[0], remainder[1:]):
+                yield [item] + result
+        return
+    elif sublist:
+        for item in sublist:
+            yield [item]
+        return
+    elif remainder:
+        for result in _combinations(remainder[0], remainder[1:]):
+            yield [None] + result
+        return
+            
+    yield [None]
+
+def combinations(initialList):
+    """
+    Wrapper for main combinations function. 
+    
+    Iterates over each possible combination of single items 
+    from each sub-list. For example:
+    
+    combinations([[1,2],[3,4]] -> [1,3], [1,4], [2,3], [2,4] in that order.     
+    
+    
+    initialList - list of lists to derive combinations from.
+    """
+    if not initialList:
+        return
+    for result in _combinations(initialList[0], initialList[1:]):
+        yield result
+
+
+def pairwiseCombinations(initialList):
+    """
+    Creates the minimum set of combinations that will make available 
+    every possible pair available.
+    """
+    r = [len(x) for x in initialList]
+    m = min(r)
+    M = max(r)
+    n = len(initialList)
+    
+    R = set()
+    
+    for i in range(m):
+        t = [initialList[x][i] for x in range(n)]
+        R.add(tuple(t))
+        
+    for i in range(m,M):
+        t = [initialList[x][min(r[x]-1,i)] for x in range(n)]
+        R.add(tuple(t))
+        
+    for i in range(m):
+        for j in range(n):
+            for k in range(i+1,r[j]):
+                prejth = [initialList[x][i] for x in range(j)]
+
+                jth = initialList[j][k]
+                
+                postjth = [initialList[x][i] for x in range(j+1, n)]
+                
+                t = prejth + [jth] + postjth
+                R.add(tuple(t))
+    
+    for i in range(m,M):
+        for j in range(n):
+            if r[i] < i:
+                continue
+            for k in range(i+1,r[j]):
+                prejth = [initialList[x][min(r[x]-1,i)] for x in range(j)]
+
+                jth = initialList[j][k]
+                
+                postjth = [initialList[x][min(r[x]-1,i)] for x in range(j+1, n)]
+                
+                t = prejth + [jth] + postjth
+                R.add(tuple(t))
+                
+    return R
+    
+def get_residue_interaction_energy(residue1, residue2):
+    """
+    Returns to total energy of every atom pair between the two residues.
+    
+    Uses Optimize.getPairEnergy and it's donor/accepter model 
+    to determine energy.
+    
+    residue1 - "donor" residue
+    residue2 - "acceptor" residue
+    
+    THE RESULTS OF THIS FUNCTION ARE NOT SYMMETRIC. Swapping 
+    residue1 and residue2 will not always produce the same result.
+    """
+    energy = 0.0
+    for pair in product(residue1.getAtoms(), residue2.getAtoms()):
+        energy += Optimize.getPairEnergy(pair[0], pair[1])
+        
+    return energy
+
+def save_residue_interaction_energies(residues, output):
+    """
+    Writes out the residue interaction energy for each possible
+    residue pair in the protein.
+    """
+    residuepairs = permutations(residues, 2)
+    
+    for pair in residuepairs:
+        energy = get_residue_interaction_energy(pair[0], pair[1])
+        pairText = str(pair[0]) + ' ' + str(pair[1])
+        if pairText in _pairEnergyResults:
+            
+            oldEnergy = _pairEnergyResults[pairText]
+            energyDiff = oldEnergy - energy
+            if abs(energyDiff) > PAIR_ENERGY_EPSILON:
+                txt = '#%s re-tested' % pairText
+                txt += ' with a difference of %s' % repr(energyDiff)
+                if (energy != 0):
+                    txt += ' and a reference of %s' % repr(energyDiff/energy)
+                else:
+                    txt += ' and the previous energy was 0'
+                txt += '\n'
+
+                output.write(txt)
+                 
+            continue
+        
+        _pairEnergyResults[pairText] = energy
+                    
+        
+def get_residue_titration_sets(residues):
+    """
+    Returns all possible titration states for each residue as a list of lists.
+    """
+    result = []
+    for residue in residues:
+        result.append(_titrationSetsMap.get(residue.name, (residue.name,)))
+        
+    return result
+
+def process_residue_set(residueSet, routines, output, clean = False,
+                                                      neutraln = False,
+                                                      neutralc = False,
+                                                      ligand = None,
+                                                      assign_only = False,
+                                                      chain = False,
+                                                      debump = True,
+                                                      opt = True):
+    routines.write(str(residueSet)+'\n')
+    
+    routines.removeHydrogens()
+    
+    for newResidueName, oldResidue, index in zip(residueSet, routines.protein.getResidues(), count()):
+        if newResidueName is None:
+            continue
+        
+        chain = routines.protein.chainmap[oldResidue.chainID]
+        chainIndex = chain.residues.index(oldResidue)
+        residueAtoms = oldResidue.atoms
+        
+        #Create the replacement residue
+        newResidue = routines.protein.createResidue(residueAtoms, newResidueName)
+        
+        #Make sure our names are cleaned up for output.
+        newResidue.renameResidue(newResidueName)
+        
+        #Drop it in
+        routines.protein.residues[index] = newResidue
+        chain.residues[chainIndex] = newResidue
+    
+    #Run the meaty bits of PDB2PQR  
+    routines.setTermini(neutraln, neutralc)
+    routines.updateBonds()
+    
+    if not clean and not assign_only:
+        routines.updateSSbridges()
+
+        if debump:
+            routines.debumpProtein()
+            
+        routines.addHydrogens()
+
+        hydRoutines = hydrogenRoutines(routines)
+
+        if debump:
+            routines.debumpProtein()  
+
+        if opt:
+            hydRoutines.setOptimizeableHydrogens()
+            hydRoutines.initializeFullOptimization()
+            hydRoutines.optimizeHydrogens()
+        else:
+            hydRoutines.initializeWaterOptimization()
+            hydRoutines.optimizeHydrogens()
+
+        # Special for GLH/ASH, since both conformations were added
+        hydRoutines.cleanup()
+        
+    save_residue_interaction_energies(routines.protein.getResidues(), output)        
+        
+
+def write_all_residue_interaction_energies_combinations(routines, output, options, all_residue_combinations=False):
+    """
+    For every titration state combination of residue output the 
+    interaction energy for all possible residue pairs. 
+    """
+    residueNamesList = get_residue_titration_sets(routines.protein.getResidues())
+    
+    routines.write("Testing the following combinations\n")
+    namelist = [r.name for r in routines.protein.getResidues()]
+    combinationsData = zip(namelist, residueNamesList)
+    for thing in combinationsData:
+        routines.write(str(thing)+'\n')
+        
+    if all_residue_combinations:
+        combinationGenerator = combinations(residueNamesList)
+    else:
+        combinationGenerator = pairwiseCombinations(residueNamesList)
+        
+    count = 0
+    for residueSet in combinationGenerator:
+        count += 1
+        process_residue_set(residueSet, routines, output, 
+                            clean = options.clean,
+                            neutraln = options.neutraln,
+                            neutralc = options.neutralc,
+                            ligand = options.ligand,
+                            assign_only = options.assign_only,
+                            chain = options.chain,
+                            debump = options.debump,
+                            opt = options.opt)
+        
+    for resultKey in sorted(_pairEnergyResults.keys()):
+        output.write(resultKey + ' ' + str(_pairEnergyResults[resultKey]) + '\n')
+    
+    routines.write(str(count)+' residue combinations tried\n')
+
+def create_resinter_output(routines, outfile, options, 
+                           residue_combinations=False,
+                           all_residue_combinations=False):
+    """
+    Output the interaction energy between each possible residue pair.
+    """
+    routines.write("Printing residue interaction energies...\n")
+    
+    output = extensions.extOutputHelper(routines, outfile)
+    
+    if residue_combinations or all_residue_combinations:
+        write_all_residue_interaction_energies_combinations(routines, output, options, 
+                                                            all_residue_combinations=all_residue_combinations)
+    else:
+        save_residue_interaction_energies(routines.protein.getResidues(), output)
+    
+
+def run_extension(routines, outroot, options):
+    outname = outroot + ".resinter"
+    with open(outname, "w") as outfile:
+        create_resinter_output(routines, outfile, options, 
+                               residue_combinations=options.residue_combinations,
                                all_residue_combinations=options.all_residue_combinations)